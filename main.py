--- conflicted
+++ resolved
@@ -1194,7 +1194,6 @@
         print("cmd: ", cmd)
         cmds.append(cmd)
 
-<<<<<<< HEAD
     if not test:
         # make sure they get fired off
         p1 = subprocess.Popen(cmds[0])  
@@ -1206,18 +1205,6 @@
         print "waiting for both to finish ..."
         p1.wait()
         p2.wait()
-=======
-    # make sure they get fired off
-    p1 = subprocess.Popen(cmds[0])  
-    print("called first command")  
-    p2 = subprocess.Popen(cmds[1])
-    print("called second command")
-
-    # THEN wait for them to finish
-    print("waiting for both to finish ...")
-    p1.wait()
-    p2.wait()
->>>>>>> 990bea09
 
     print("multiple GPU commands finished")
 
@@ -1260,17 +1247,12 @@
     if spherical:
         cmd += " --no-conv"
 
-<<<<<<< HEAD
     print("system cmd: ", cmd)
 
     if not test:
         os.system(cmd)
 
     return cmd
-=======
-    print(("system cmd: ", cmd))
-    os.system(cmd)
->>>>>>> 990bea09
 
 # def smoothProcessedFile(fpath, N=512, squared=False):
 #     "Smooths processed file contents via GPUs, optionally squaring"
