import time
import os
import sys
import logging
import logging.config
from datetime import datetime

import runTLSLogging

from pyTLS import TLSaccess

# Initialize the logging configuration
logging.config.dictConfig(runTLSLogging.config)
logger = logging.getLogger(__name__)


def runScans(a):
    inScan = False
    prevTimes = None
    #for i in range(2):
    while True:
        time.sleep(5)
        status = a.get_status()
        logger.debug("State: %s, Scan: %d" % (status.state, status.scan_number))
        if status.state == 'Ready':
            # do we need to save off the previous scan?
            if inScan:
                scanNum = status.scan_number
                if scanNum > currScanNum:
                    logger.debug("Ready to save off new scan")
                    time.sleep(5)
                    logger.debug("Exporting Data")
                    a.export_data()
                    
                    # wait for shit to show up
                    keys = a.get_results().keys()
                    #while len(keys) < 6:
                    while len(keys) < 5:
                        logger.debug("not enough keys: %s" % keys)
                        time.sleep(1)
                        keys = a.get_results().keys()
                    logger.debug("Got all our keys: %s" % keys)


                    # make sure we aren't getting stale data
                    results = a.get_results()
                    times = results['TIME_ARRAY']
                    if prevTimes is not None:
                        if times[0] == prevTimes[0]:
                            logger.error('ERROR: we got stale data!')
                            return
                    prevTimes = times

                    time.sleep(3)
                    now = datetime.now()
                    ts = now.strftime("%Y-%m-%d_%H:%M:%S")
                    # TBF: why are we getting scan nums incremented by 2?
                    # fn = "%s_%s.ptx" % (scanNum, ts)
                    fn = "%s_%s.ptx" % (scanNum, ts)
                    path = "/home/scratch/pmargani/LASSI/scannerData"
                    fpath = os.path.join(path, fn)
                    logger.debug("Saving to file: %s" % fpath)
                    
                    logger.debug("Exporting to PTX")
                    a.export_ptx_results(fpath)
                    time.sleep(3)
                else:
                    logger.debug("scan number did not advance: %d vs %d" % (scanNum, currScanNumber))
            currScanNum = status.scan_number
            a.start_scan()
            logger.debug("running scan, waiting to get out of Ready")
            #time.sleep(3)
            inScan = True
        
def runOneScan(a):


    a.start_scan()
    status = a.get_status()
    scanNum = status.scan_number
    print "Running scan with scan number: ", scanNum

    time.sleep(3)
    state = "unknown"
    while state != "Ready":
        status = a.get_status()
        state = status.state
        print "State: ", state
        print datetime.now()
        time.sleep(1)
    # print "sleeping for 60 secs "
    # time.sleep(60)
    logger.debug("exporting data after a quick sleep")
    time.sleep(5)
    a.export_data()
    print("Result keys: ", a.get_results().keys())
    keys = a.get_results().keys()
    while len(keys) < 5:
        print("not enough keys: ", keys)
        time.sleep(1)
        keys = a.get_results().keys()
<<<<<<< HEAD
    print "We have all our keys now: ", keys

    filename = "/tmp/test-%d.ptx" % scanNum
    print "exporting to file", filename
    a.export_ptx_results(filename)    
=======
    print("We have all our keys now: ", keys)
    print("exporting to file")
    a.export_ptx_results("/tmp/delme2.ptx")    
>>>>>>> 781aa8a6


def thisCB(key, data):
    logger.debug("thisCB: %s" % key)

def main():

    a=TLSaccess("lassi.ad.nrao.edu")

    status = a.get_status()
    if status.state != 'Ready':
        logger.debug("Is not ready, not running scan")
        a.cntrl_exit()
        sys.exit(1)

    # for latest version, this is no longer necessary
    #a.subscribe(frame_type="X_ARRAY", cb_fun=thisCB)
    #a.subscribe(frame_type="Y_ARRAY", cb_fun=thisCB)
    #a.subscribe(frame_type="Z_ARRAY", cb_fun=thisCB)
    #a.subscribe(frame_type="I_ARRAY", cb_fun=thisCB)
    #a.subscribe(frame_type="TIME_ARRAY", cb_fun=thisCB)

    # reconfigure? why not
    #proj = "11jun2019_24hrTests"
    proj = "14aug2019_test"
    res = "63mm@100m"
    #res = "31mm@100m"
    sensitivity = "Normal"
    scan_mode = "Speed"
    cntr_az = 352
    cntr_el = 45
    az_fov = 180
    el_fov = 90
    # make this a short scan
    #az_fov = 30
    #el_fov = 30
    msg = "Proj: %s, Resolution: %s, Sensitivity: %s, Scan Mode: %s, cntr_az: %f, cntr_el: %f, az_fov: %f, el_fov: %f" % (proj, res, sensitivity, scan_mode, cntr_az, cntr_el, az_fov, el_fov)
    logger.debug(msg)
    #logger.debug("Configuring to: delme, 31mm@100m, Normal, Speed, 352, 0, 180, 180")
    #a.configure_scanner("delme", "31mm@100m", "Normal", "Speed", 352, 45, 180, 90)
    #a.configure_scanner("delme", "63mm@100m", "Normal", "Speed", 352, 45, 180, 90)
    a.configure_scanner(proj, res, sensitivity, scan_mode, cntr_az, cntr_el, az_fov, el_fov)

    #logger.debug("Configuring Scanner ...")
    #a.configure_scanner("delme", "31mm@100m", "Normal", "Speed", 352, 0, 5, 5)
    try:
        logger.debug("Running Scans!")
        runOneScan(a)
    except KeyboardInterrupt:
        a.cntrl_exit()
    finally:
        a.cntrl_exit()

    a.cntrl_exit()
    sys.exit(1)

if __name__=='__main__':
    main()<|MERGE_RESOLUTION|>--- conflicted
+++ resolved
@@ -99,17 +99,11 @@
         print("not enough keys: ", keys)
         time.sleep(1)
         keys = a.get_results().keys()
-<<<<<<< HEAD
     print "We have all our keys now: ", keys
 
     filename = "/tmp/test-%d.ptx" % scanNum
     print "exporting to file", filename
     a.export_ptx_results(filename)    
-=======
-    print("We have all our keys now: ", keys)
-    print("exporting to file")
-    a.export_ptx_results("/tmp/delme2.ptx")    
->>>>>>> 781aa8a6
 
 
 def thisCB(key, data):
